--- conflicted
+++ resolved
@@ -75,11 +75,8 @@
       access_hint_on_compaction_start(NORMAL),
       use_adaptive_mutex(false),
       bytes_per_sync(0),
-<<<<<<< HEAD
       compaction_style(kCompactionStyleLevel) {
-=======
       deletes_check_filter_first(false) {
->>>>>>> e9b675bd
 }
 
 static const char* const access_hints[] = {
@@ -213,19 +210,16 @@
         use_adaptive_mutex);
     Log(log,"                          Options.bytes_per_sync: %ld",
         bytes_per_sync);
-<<<<<<< HEAD
     Log(log,"                        Options.compaction_style: %d",
         compaction_style);
+    Log(log,"              Options.deletes_check_filter_first: %d",
+        deletes_check_filter_first);
     Log(log,"        Options.compaction_options_universal.size_ratio: %d",
         compaction_options_universal.size_ratio);
     Log(log,"   Options.compaction_options_universal.min_merge_width: %d",
         compaction_options_universal.min_merge_width);
     Log(log,"   Options.compaction_options_universal.max_merge_width: %d",
         compaction_options_universal.max_merge_width);
-=======
-    Log(log,"              Options.deletes_check_filter_first: %d",
-        deletes_check_filter_first);
->>>>>>> e9b675bd
 }   // Options::Dump
 
 //
